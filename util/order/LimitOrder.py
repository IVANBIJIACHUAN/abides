--- conflicted
+++ resolved
@@ -4,10 +4,6 @@
 from util.order.Order import Order
 from Kernel import Kernel
 from agent.FinancialAgent import dollarize
-<<<<<<< HEAD
-from pandas import Timestamp as pd_Timestamp
-=======
->>>>>>> eeff72ad
 from copy import deepcopy
 
 import sys
@@ -18,13 +14,8 @@
 
 class LimitOrder(Order):
 
-<<<<<<< HEAD
-  def __init__(self, agent_id: int, time_placed: pd_Timestamp, symbol: str, quantity: float, is_buy_order: bool,
-         limit_price: int, order_id: int = None, tag: str = None):
-=======
   def __init__(self, agent_id, time_placed, symbol, quantity, is_buy_order, limit_price, order_id=None, tag=None):
     
->>>>>>> eeff72ad
     super().__init__(agent_id, time_placed, symbol, quantity, is_buy_order, order_id, tag=tag)
 
     # The limit price is the minimum price the agent will accept (for a sell order) or
