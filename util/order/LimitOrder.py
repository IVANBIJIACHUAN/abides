--- conflicted
+++ resolved
@@ -14,12 +14,8 @@
 
 class LimitOrder(Order):
 
-<<<<<<< HEAD
   def __init__(self, agent_id, time_placed, symbol, quantity, is_buy_order, limit_price, order_id=None, tag=None):
-
-=======
-  def __init__ (self, agent_id, time_placed, symbol, quantity, is_buy_order, limit_price, order_id=None, tag=None):
->>>>>>> 101fd0b3
+    
     super().__init__(agent_id, time_placed, symbol, quantity, is_buy_order, order_id, tag=tag)
 
     # The limit price is the minimum price the agent will accept (for a sell order) or
