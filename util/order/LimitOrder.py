# LimitOrder class, inherits from Order class, adds a limit price.  These are the
# Orders that typically go in an Exchange's OrderBook.

from util.order.Order import Order
from Kernel import Kernel
from agent.FinancialAgent import dollarize
from copy import deepcopy

import sys

# Module level variable that can be changed by config files.
silent_mode = False


class LimitOrder(Order):

<<<<<<< HEAD
    def __init__(self, agent_id, time_placed, symbol, quantity, is_buy_order, limit_price, order_id=None, tag=None):

        super().__init__(agent_id, time_placed, symbol, quantity, is_buy_order, order_id, tag=tag)
=======
  def __init__(self, agent_id, time_placed, symbol, quantity, is_buy_order, limit_price, order_id=None, tag=None):
    
    super().__init__(agent_id, time_placed, symbol, quantity, is_buy_order, order_id, tag=tag)

    # The limit price is the minimum price the agent will accept (for a sell order) or
    # the maximum price the agent will pay (for a buy order).
    self.limit_price: int = limit_price
>>>>>>> 1f85a35d

        # The limit price is the minimum price the agent will accept (for a sell order) or
        # the maximum price the agent will pay (for a buy order).
        self.limit_price: int = limit_price

    def __str__(self):
        if silent_mode: return ''

        filled = ''
        if self.fill_price: filled = " (filled @ {})".format(dollarize(self.fill_price))

<<<<<<< HEAD
        # Until we make explicit market orders, we make a few assumptions that EXTREME prices on limit
        # orders are trying to represent a market order.  This only affects printing - they still hit
        # the order book like limit orders, which is wrong.
        return "(Agent {} @ {}{}) : {} {} {} @ {}{}".format(self.agent_id, Kernel.fmtTime(self.time_placed),
                                                            f" [{self.tag}]" if self.tag is not None else "",
                                                            "BUY" if self.is_buy_order else "SELL", self.quantity,
                                                            self.symbol,
                                                            dollarize(self.limit_price) if abs(
                                                                self.limit_price) < sys.maxsize else 'MKT', filled)

    def __repr__(self):
        if silent_mode: return ''
        return self.__str__()

    def __copy__(self):
        order = LimitOrder(self.agent_id, self.time_placed, self.symbol, self.quantity, self.is_buy_order,
                           self.limit_price,
                           order_id=self.order_id,
                           tag=self.tag)
        Order._order_ids.pop()  # remove duplicate agent ID
        order.fill_price = self.fill_price
        return order

    def __deepcopy__(self, memodict={}):
        # Deep copy instance attributes
        agent_id = deepcopy(self.agent_id, memodict)
        time_placed = deepcopy(self.time_placed, memodict)
        symbol = deepcopy(self.symbol, memodict)
        quantity = deepcopy(self.quantity, memodict)
        is_buy_order = deepcopy(self.is_buy_order, memodict)
        limit_price = deepcopy(self.limit_price, memodict)
        order_id = deepcopy(self.order_id, memodict)
        tag = deepcopy(self.tag, memodict)
        fill_price = deepcopy(self.fill_price, memodict)

        # Create new order object
        order = LimitOrder(agent_id, time_placed, symbol, quantity, is_buy_order, limit_price,
                           order_id=order_id, tag=tag)
        order.fill_price = fill_price

        return order
=======
  def __repr__ (self):
    if silent_mode: return ''
    return self.__str__()

  def __copy__(self):
    order = LimitOrder(self.agent_id, self.time_placed, self.symbol, self.quantity, self.is_buy_order, self.limit_price,
            order_id=self.order_id,
            tag=self.tag)
    Order._order_ids.pop()  # remove duplicate agent ID
    order.fill_price = self.fill_price
    return order

  def __deepcopy__(self, memodict={}):
    # Deep copy instance attributes
    agent_id = deepcopy(self.agent_id, memodict)
    time_placed = deepcopy(self.time_placed, memodict)
    symbol = deepcopy(self.symbol, memodict)
    quantity = deepcopy(self.quantity, memodict)
    is_buy_order = deepcopy(self.is_buy_order, memodict)
    limit_price = deepcopy(self.limit_price, memodict)
    order_id = deepcopy(self.order_id, memodict)
    tag = deepcopy(self.tag, memodict)
    fill_price = deepcopy(self.fill_price, memodict)

    # Create new order object
    order = LimitOrder(agent_id, time_placed, symbol, quantity, is_buy_order, limit_price,
               order_id=order_id, tag=tag)
    Order._order_ids.pop()  # remove duplicate agent ID
    order.fill_price = fill_price

    return order
>>>>>>> 1f85a35d
<|MERGE_RESOLUTION|>--- conflicted
+++ resolved
@@ -14,19 +14,9 @@
 
 class LimitOrder(Order):
 
-<<<<<<< HEAD
     def __init__(self, agent_id, time_placed, symbol, quantity, is_buy_order, limit_price, order_id=None, tag=None):
 
         super().__init__(agent_id, time_placed, symbol, quantity, is_buy_order, order_id, tag=tag)
-=======
-  def __init__(self, agent_id, time_placed, symbol, quantity, is_buy_order, limit_price, order_id=None, tag=None):
-    
-    super().__init__(agent_id, time_placed, symbol, quantity, is_buy_order, order_id, tag=tag)
-
-    # The limit price is the minimum price the agent will accept (for a sell order) or
-    # the maximum price the agent will pay (for a buy order).
-    self.limit_price: int = limit_price
->>>>>>> 1f85a35d
 
         # The limit price is the minimum price the agent will accept (for a sell order) or
         # the maximum price the agent will pay (for a buy order).
@@ -38,7 +28,6 @@
         filled = ''
         if self.fill_price: filled = " (filled @ {})".format(dollarize(self.fill_price))
 
-<<<<<<< HEAD
         # Until we make explicit market orders, we make a few assumptions that EXTREME prices on limit
         # orders are trying to represent a market order.  This only affects printing - they still hit
         # the order book like limit orders, which is wrong.
@@ -79,37 +68,4 @@
                            order_id=order_id, tag=tag)
         order.fill_price = fill_price
 
-        return order
-=======
-  def __repr__ (self):
-    if silent_mode: return ''
-    return self.__str__()
-
-  def __copy__(self):
-    order = LimitOrder(self.agent_id, self.time_placed, self.symbol, self.quantity, self.is_buy_order, self.limit_price,
-            order_id=self.order_id,
-            tag=self.tag)
-    Order._order_ids.pop()  # remove duplicate agent ID
-    order.fill_price = self.fill_price
-    return order
-
-  def __deepcopy__(self, memodict={}):
-    # Deep copy instance attributes
-    agent_id = deepcopy(self.agent_id, memodict)
-    time_placed = deepcopy(self.time_placed, memodict)
-    symbol = deepcopy(self.symbol, memodict)
-    quantity = deepcopy(self.quantity, memodict)
-    is_buy_order = deepcopy(self.is_buy_order, memodict)
-    limit_price = deepcopy(self.limit_price, memodict)
-    order_id = deepcopy(self.order_id, memodict)
-    tag = deepcopy(self.tag, memodict)
-    fill_price = deepcopy(self.fill_price, memodict)
-
-    # Create new order object
-    order = LimitOrder(agent_id, time_placed, symbol, quantity, is_buy_order, limit_price,
-               order_id=order_id, tag=tag)
-    Order._order_ids.pop()  # remove duplicate agent ID
-    order.fill_price = fill_price
-
-    return order
->>>>>>> 1f85a35d
+        return order