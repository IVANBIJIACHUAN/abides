from util.order.Order import Order
from Kernel import Kernel
from agent.FinancialAgent import dollarize
from copy import deepcopy

import sys

silent_mode = False


class MarketOrder(Order):

    def __init__(self, agent_id, time_placed, symbol, quantity, is_buy_order, order_id=None, tag=None):
        super().__init__(agent_id, time_placed, symbol, quantity, is_buy_order, order_id=order_id, tag=tag)

    def __str__(self):
        if silent_mode: return ''

        return "(Agent {} @ {}) : MKT Order {} {} {}".format(self.agent_id, Kernel.fmtTime(self.time_placed),
                                                             "BUY" if self.is_buy_order else "SELL",
                                                             self.quantity, self.symbol)

    def __repr__(self):
        if silent_mode: return ''
        return self.__str__()

    def __copy__(self):
        order = MarketOrder(self.agent_id, self.time_placed, self.symbol, self.quantity, self.is_buy_order,
                            order_id=self.order_id,
                            tag=self.tag)
        Order._order_ids.pop()  # remove duplicate agent ID
        order.fill_price = self.fill_price
        return order

    def __deepcopy__(self, memodict={}):
        # Deep copy instance attributes
        agent_id = deepcopy(self.agent_id, memodict)
        time_placed = deepcopy(self.time_placed, memodict)
        symbol = deepcopy(self.symbol, memodict)
        quantity = deepcopy(self.quantity, memodict)
        is_buy_order = deepcopy(self.is_buy_order, memodict)
        order_id = deepcopy(self.order_id, memodict)
        tag = deepcopy(self.tag, memodict)
        fill_price = deepcopy(self.fill_price, memodict)

        # Create new order object
        order = MarketOrder(agent_id, time_placed, symbol, quantity, is_buy_order, order_id=order_id, tag=tag)
<<<<<<< HEAD
=======
        Order._order_ids.pop()  # remove duplicate agent ID
>>>>>>> 1f85a35d
        order.fill_price = fill_price

        return order<|MERGE_RESOLUTION|>--- conflicted
+++ resolved
@@ -45,10 +45,6 @@
 
         # Create new order object
         order = MarketOrder(agent_id, time_placed, symbol, quantity, is_buy_order, order_id=order_id, tag=tag)
-<<<<<<< HEAD
-=======
-        Order._order_ids.pop()  # remove duplicate agent ID
->>>>>>> 1f85a35d
         order.fill_price = fill_price
 
         return order