--- conflicted
+++ resolved
@@ -1,9 +1,6 @@
 # A basic Order type used by an Exchange to conduct trades or maintain an order book.
 # This should not be confused with order Messages agents send to request an Order.
 # Specific order types will inherit from this (like LimitOrder).
-from copy import deepcopy
-
-<<<<<<< HEAD
 from copy import deepcopy
 
 
@@ -12,14 +9,8 @@
     _order_ids = set()
 
     def __init__(self, agent_id, time_placed, symbol, quantity, is_buy_order, order_id=None, tag=None):
-
+      
         self.agent_id = agent_id
-=======
-
-class Order:
-  order_id = 0
-  _order_ids = []
->>>>>>> 1f85a35d
 
         # Time at which the order was created by the agent.
         self.time_placed: pd_Timestamp = time_placed
@@ -58,7 +49,6 @@
             oid = self.generateOrderId()
         return oid
 
-<<<<<<< HEAD
     def to_dict(self):
         as_dict = deepcopy(self).__dict__
         as_dict['time_placed'] = self.time_placed.isoformat()
@@ -68,25 +58,4 @@
         raise NotImplementedError
 
     def __deepcopy__(self, memodict={}):
-        raise NotImplementedError
-=======
-  def generateOrderId(self):
-    # generates a unique order ID if the order ID is not specified
-    if not Order.order_id in Order._order_ids:
-      oid = Order.order_id
-    else:
-      Order.order_id += 1
-      oid = self.generateOrderId()
-    return oid
-
-  def to_dict(self):
-    as_dict = deepcopy(self).__dict__
-    as_dict['time_placed'] = self.time_placed.isoformat()
-    return as_dict
-
-  def __copy__(self):
-    raise NotImplementedError
-
-  def __deepcopy__(self, memodict={}):
-    raise NotImplementedError
->>>>>>> 1f85a35d
+        raise NotImplementedError